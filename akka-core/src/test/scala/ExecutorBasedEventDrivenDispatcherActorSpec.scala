package se.scalablesolutions.akka.actor

import java.util.concurrent.{CountDownLatch, TimeUnit}
import org.scalatest.junit.JUnitSuite
import org.junit.Test
import se.scalablesolutions.akka.dispatch.Dispatchers
import Actor._

object ExecutorBasedEventDrivenDispatcherActorSpec {
  class TestActor extends Actor {
    self.dispatcher = Dispatchers.newExecutorBasedEventDrivenDispatcher(self.uuid)
    def receive = {
      case "Hello" =>
        self.reply("World")
      case "Failure" =>
        throw new RuntimeException("expected")
    }
  }

  object OneWayTestActor { 
    val oneWay = new CountDownLatch(1)  
  }
  class OneWayTestActor extends Actor {
    self.dispatcher = Dispatchers.newExecutorBasedEventDrivenDispatcher(self.uuid)
    def receive = {
      case "OneWay" => OneWayTestActor.oneWay.countDown
    }
  }  
}
class ExecutorBasedEventDrivenDispatcherActorSpec extends JUnitSuite {
  import ExecutorBasedEventDrivenDispatcherActorSpec._
  
  private val unit = TimeUnit.MILLISECONDS

<<<<<<< HEAD
  @Test def shouldSendOneWay {
    val actor = newActor[OneWayTestActor]
=======
  @Test def shouldSendOneWay = {
    val actor = actorOf[OneWayTestActor]
>>>>>>> eb50a1cd
    actor.start
    val result = actor ! "OneWay"
    assert(OneWayTestActor.oneWay.await(1, TimeUnit.SECONDS))
    actor.stop
  }

<<<<<<< HEAD
  @Test def shouldSendReplySync {
    val actor = newActor[TestActor]
=======
  @Test def shouldSendReplySync = {
    val actor = actorOf[TestActor]
>>>>>>> eb50a1cd
    actor.start
    val result: String = (actor !! ("Hello", 10000)).get
    assert("World" === result)
    actor.stop
  }

<<<<<<< HEAD
  @Test def shouldSendReplyAsync {
    val actor = newActor[TestActor]
=======
  @Test def shouldSendReplyAsync = {
    val actor = actorOf[TestActor]
>>>>>>> eb50a1cd
    actor.start
    val result = actor !! "Hello"
    assert("World" === result.get.asInstanceOf[String])
    actor.stop
  }

<<<<<<< HEAD
  @Test def shouldSendReceiveException {
    val actor = newActor[TestActor]
=======
  @Test def shouldSendReceiveException = {
    val actor = actorOf[TestActor]
>>>>>>> eb50a1cd
    actor.start
    try {
      actor !! "Failure"
      fail("Should have thrown an exception")
    } catch {
      case e =>
        assert("expected" === e.getMessage())
    }
    actor.stop
  }
}<|MERGE_RESOLUTION|>--- conflicted
+++ resolved
@@ -32,53 +32,29 @@
   
   private val unit = TimeUnit.MILLISECONDS
 
-<<<<<<< HEAD
-  @Test def shouldSendOneWay {
-    val actor = newActor[OneWayTestActor]
-=======
   @Test def shouldSendOneWay = {
-    val actor = actorOf[OneWayTestActor]
->>>>>>> eb50a1cd
-    actor.start
+    val actor = actorOf[OneWayTestActor].start
     val result = actor ! "OneWay"
     assert(OneWayTestActor.oneWay.await(1, TimeUnit.SECONDS))
     actor.stop
   }
 
-<<<<<<< HEAD
-  @Test def shouldSendReplySync {
-    val actor = newActor[TestActor]
-=======
   @Test def shouldSendReplySync = {
-    val actor = actorOf[TestActor]
->>>>>>> eb50a1cd
-    actor.start
+    val actor = actorOf[TestActor].start
     val result: String = (actor !! ("Hello", 10000)).get
     assert("World" === result)
     actor.stop
   }
 
-<<<<<<< HEAD
-  @Test def shouldSendReplyAsync {
-    val actor = newActor[TestActor]
-=======
   @Test def shouldSendReplyAsync = {
-    val actor = actorOf[TestActor]
->>>>>>> eb50a1cd
-    actor.start
+    val actor = actorOf[TestActor].start
     val result = actor !! "Hello"
     assert("World" === result.get.asInstanceOf[String])
     actor.stop
   }
 
-<<<<<<< HEAD
-  @Test def shouldSendReceiveException {
-    val actor = newActor[TestActor]
-=======
   @Test def shouldSendReceiveException = {
-    val actor = actorOf[TestActor]
->>>>>>> eb50a1cd
-    actor.start
+    val actor = actorOf[TestActor].start
     try {
       actor !! "Failure"
       fail("Should have thrown an exception")
