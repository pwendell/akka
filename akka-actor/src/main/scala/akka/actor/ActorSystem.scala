/**
 *  Copyright (C) 2009-2011 Typesafe Inc. <http://www.typesafe.com>
 */
package akka.actor

import akka.config.ConfigurationException
import akka.actor._
import akka.event._
import akka.dispatch._
import akka.util.duration._
import java.net.InetAddress
import com.eaio.uuid.UUID
import akka.util.Duration
import akka.util.ReflectiveAccess
import akka.serialization.Serialization
import akka.remote.RemoteAddress
import org.jboss.netty.akka.util.HashedWheelTimer
import java.util.concurrent.{ Executors, TimeUnit }
import java.io.File
import com.typesafe.config.Config
import com.typesafe.config.ConfigParseOptions
import com.typesafe.config.ConfigRoot
import com.typesafe.config.ConfigFactory

object ActorSystem {

  val Version = "2.0-SNAPSHOT"

  val envHome = System.getenv("AKKA_HOME") match {
    case null | "" | "." ⇒ None
    case value           ⇒ Some(value)
  }

  val systemHome = System.getProperty("akka.home") match {
    case null | "" ⇒ None
    case value     ⇒ Some(value)
  }

  val GlobalHome = systemHome orElse envHome

  def create(name: String, config: Config): ActorSystem = apply(name, config)
  def apply(name: String, config: Config): ActorSystem = new ActorSystemImpl(name, config).start()

  def create(name: String): ActorSystem = apply(name)
  def apply(name: String): ActorSystem = apply(name, DefaultConfigurationLoader.defaultConfig)

  def create(): ActorSystem = apply()
  def apply(): ActorSystem = apply("default")

<<<<<<< HEAD
  sealed trait ExitStatus
  case object Stopped extends ExitStatus
  case class Failed(cause: Throwable) extends ExitStatus

  class Settings(cfg: Config) {
    val config: ConfigRoot = ConfigFactory.emptyRoot("akka").withFallback(cfg).withFallback(DefaultConfigurationLoader.referenceConfig).resolve()

    import scala.collection.JavaConverters._
    import akka.config.ConfigImplicits._
=======
  class Settings(val config: Configuration) {
>>>>>>> d588e5ab
    import config._
    val ConfigVersion = getString("akka.version")

    val ProviderClass = getString("akka.actor.provider")

    val DefaultTimeUnit = Duration.timeUnit(getString("akka.time-unit"))
    val ActorTimeout = Timeout(Duration(getInt("akka.actor.timeout"), DefaultTimeUnit))
    val ActorTimeoutMillis = ActorTimeout.duration.toMillis
    val SerializeAllMessages = getBoolean("akka.actor.serialize-messages")

    val TestTimeFactor = getDouble("akka.test.timefactor")
    val SingleExpectDefaultTimeout = Duration(getDouble("akka.test.single-expect-default"), DefaultTimeUnit)
    val TestEventFilterLeeway = Duration(getDouble("akka.test.filter-leeway"), DefaultTimeUnit)

    val LogLevel = getString("akka.loglevel")
    val StdoutLogLevel = getString("akka.stdout-loglevel")
    val EventHandlers: Seq[String] = getStringList("akka.event-handlers").asScala
    val AddLoggingReceive = getBoolean("akka.actor.debug.receive")
    val DebugAutoReceive = getBoolean("akka.actor.debug.autoreceive")
    val DebugLifecycle = getBoolean("akka.actor.debug.lifecycle")
    val FsmDebugEvent = getBoolean("akka.actor.debug.fsm")
    val DebugEventStream = getBoolean("akka.actor.debug.event-stream")

    val DispatcherThroughput = getInt("akka.actor.default-dispatcher.throughput")
    val DispatcherDefaultShutdown = Duration(getLong("akka.actor.dispatcher-shutdown-timeout"), DefaultTimeUnit)
    val MailboxCapacity = getInt("akka.actor.default-dispatcher.mailbox-capacity")
    val MailboxPushTimeout = Duration(getInt("akka.actor.default-dispatcher.mailbox-push-timeout-time"), DefaultTimeUnit)
    val DispatcherThroughputDeadlineTime = Duration(getInt("akka.actor.default-dispatcher.throughput-deadline-time"), DefaultTimeUnit)

    val Home = config.getStringOption("akka.home")
    val BootClasses: Seq[String] = getStringList("akka.boot").asScala

    val EnabledModules: Seq[String] = getStringList("akka.enabled-modules").asScala

    // TODO move to cluster extension
    val ClusterEnabled = EnabledModules exists (_ == "cluster")
    val ClusterName = getString("akka.cluster.name")

    // TODO move to remote extension
    val RemoteTransport = getString("akka.remote.layer")
    val RemoteServerPort = getInt("akka.remote.server.port")
    val FailureDetectorThreshold = getInt("akka.remote.failure-detector.threshold")
    val FailureDetectorMaxSampleSize = getInt("akka.remote.failure-detector.max-sample-size")

    if (ConfigVersion != Version)
      throw new ConfigurationException("Akka JAR version [" + Version +
        "] does not match the provided config version [" + ConfigVersion + "]")

  }

  object DefaultConfigurationLoader {

    lazy val defaultConfig: Config = fromProperties orElse fromClasspath orElse fromHome getOrElse emptyConfig

    val envConf = System.getenv("AKKA_MODE") match {
      case null | "" ⇒ None
      case value     ⇒ Some(value)
    }

    val systemConf = System.getProperty("akka.mode") match {
      case null | "" ⇒ None
      case value     ⇒ Some(value)
    }

    // file extensions (.conf, .json, .properties), are handled by parseFileAnySyntax
    val defaultLocation = (systemConf orElse envConf).map("akka." + _).getOrElse("akka")
    private def configParseOptions = ConfigParseOptions.defaults.setAllowMissing(false)

    lazy val fromProperties = try {
      val property = Option(System.getProperty("akka.config"))
      property.map(p ⇒
        ConfigFactory.systemProperties().withFallback(
          ConfigFactory.parseFileAnySyntax(new File(p), configParseOptions)))
    } catch { case _ ⇒ None }

    lazy val fromClasspath = try {
      Option(ConfigFactory.systemProperties().withFallback(
        ConfigFactory.parseResourceAnySyntax(ActorSystem.getClass, "/" + defaultLocation, configParseOptions)))
    } catch { case _ ⇒ None }

    lazy val fromHome = try {
      Option(ConfigFactory.systemProperties().withFallback(
        ConfigFactory.parseFileAnySyntax(new File(GlobalHome.get + "/config/" + defaultLocation), configParseOptions)))
    } catch { case _ ⇒ None }

    val referenceConfig: Config =
      ConfigFactory.parseResource(classOf[ActorSystem], "/akka-actor-reference.conf", configParseOptions)

    lazy val emptyConfig = ConfigFactory.systemProperties()

  }

}

abstract class ActorSystem extends ActorRefFactory with TypedActorFactory {
  import ActorSystem._

  def name: String
  def settings: Settings
  def nodename: String

  /**
   * Construct a path below the application guardian.
   */
  def /(name: String): ActorPath
  def rootPath: ActorPath

  val startTime = System.currentTimeMillis
  def uptime = (System.currentTimeMillis - startTime) / 1000

  def eventStream: EventStream
  def log: LoggingAdapter

  def deadLetters: ActorRef
  def deadLetterMailbox: Mailbox

  // FIXME: Serialization should be an extension
  def serialization: Serialization
  // FIXME: TypedActor should be an extension
  def typedActor: TypedActor

  def scheduler: Scheduler
  def dispatcherFactory: Dispatchers
  def dispatcher: MessageDispatcher

  def registerOnTermination(code: ⇒ Unit)
  def registerOnTermination(code: Runnable)
  def stop()
}

class ActorSystemImpl(val name: String, config: Config) extends ActorSystem {

  import ActorSystem._

  val settings = new Settings(config)

  protected def systemImpl = this

  private[akka] def systemActorOf(props: Props, address: String): ActorRef = provider.actorOf(this, props, systemGuardian, address, true)

  import settings._

  val address = RemoteAddress(System.getProperty("akka.remote.hostname") match {
    case null | "" ⇒ InetAddress.getLocalHost.getHostAddress
    case value     ⇒ value
  }, System.getProperty("akka.remote.port") match {
    case null | "" ⇒ settings.RemoteServerPort
    case value     ⇒ value.toInt
  })

  // this provides basic logging (to stdout) until .start() is called below
  val eventStream = new EventStream(DebugEventStream)
  eventStream.startStdoutLogger(settings)
  val log = new BusLogging(eventStream, "ActorSystem") // “this” used only for .getClass in tagging messages

  /**
   * The root actor path for this application.
   */
  val rootPath: ActorPath = new RootActorPath(address)

  val deadLetters = new DeadLetterActorRef(eventStream, rootPath / "nul")
  val deadLetterMailbox = new Mailbox(null) {
    becomeClosed()
    override def enqueue(receiver: ActorRef, envelope: Envelope) { deadLetters ! DeadLetter(envelope.message, envelope.sender, receiver) }
    override def dequeue() = null
    override def systemEnqueue(receiver: ActorRef, handle: SystemMessage) { deadLetters ! DeadLetter(handle, receiver, receiver) }
    override def systemDrain(): SystemMessage = null
    override def hasMessages = false
    override def hasSystemMessages = false
    override def numberOfMessages = 0
  }

  // FIXME make this configurable
  val scheduler = new DefaultScheduler(new HashedWheelTimer(log, Executors.defaultThreadFactory, 100, TimeUnit.MILLISECONDS, 512))

  // TODO correctly pull its config from the config
  val dispatcherFactory = new Dispatchers(settings, DefaultDispatcherPrerequisites(eventStream, deadLetterMailbox, scheduler))
  implicit val dispatcher = dispatcherFactory.defaultGlobalDispatcher

  deadLetters.init(dispatcher)

  val provider: ActorRefProvider = {
    val providerClass = ReflectiveAccess.getClassFor(ProviderClass) match {
      case Left(e)  ⇒ throw e
      case Right(b) ⇒ b
    }
    val arguments = Seq(
      classOf[Settings] -> settings,
      classOf[ActorPath] -> rootPath,
      classOf[EventStream] -> eventStream,
      classOf[MessageDispatcher] -> dispatcher,
      classOf[Scheduler] -> scheduler)
    val types: Array[Class[_]] = arguments map (_._1) toArray
    val values: Array[AnyRef] = arguments map (_._2) toArray

    ReflectiveAccess.createInstance[ActorRefProvider](providerClass, types, values) match {
      case Left(e)  ⇒ throw e
      case Right(p) ⇒ p
    }
  }
  //FIXME Set this to a Failure when things bubble to the top
  def terminationFuture: Future[Unit] = provider.terminationFuture
  def guardian: ActorRef = provider.guardian
  def systemGuardian: ActorRef = provider.systemGuardian
  def deathWatch: DeathWatch = provider.deathWatch
  def nodename: String = provider.nodename

  @volatile
  private var _serialization: Serialization = _
  def serialization = _serialization
  @volatile
  private var _typedActor: TypedActor = _
  def typedActor = _typedActor

  def /(actorName: String): ActorPath = guardian.path / actorName

  private lazy val _start: this.type = {
    _serialization = new Serialization(this)
    _typedActor = new TypedActor(settings, _serialization)
    provider.init(this)
    // this starts the reaper actor and the user-configured logging subscribers, which are also actors
    eventStream.start(this)
    eventStream.startDefaultLoggers(this)
    this
  }

  def start() = _start

  def registerOnTermination(code: ⇒ Unit) { terminationFuture onComplete (_ ⇒ code) }
  def registerOnTermination(code: Runnable) { terminationFuture onComplete (_ ⇒ code.run) }

  // TODO shutdown all that other stuff, whatever that may be
  def stop() {
    guardian.stop()
    terminationFuture onComplete (_ ⇒ scheduler.stop())
    terminationFuture onComplete (_ ⇒ dispatcher.shutdown())
  }

}<|MERGE_RESOLUTION|>--- conflicted
+++ resolved
@@ -47,19 +47,11 @@
   def create(): ActorSystem = apply()
   def apply(): ActorSystem = apply("default")
 
-<<<<<<< HEAD
-  sealed trait ExitStatus
-  case object Stopped extends ExitStatus
-  case class Failed(cause: Throwable) extends ExitStatus
-
   class Settings(cfg: Config) {
     val config: ConfigRoot = ConfigFactory.emptyRoot("akka").withFallback(cfg).withFallback(DefaultConfigurationLoader.referenceConfig).resolve()
 
     import scala.collection.JavaConverters._
     import akka.config.ConfigImplicits._
-=======
-  class Settings(val config: Configuration) {
->>>>>>> d588e5ab
     import config._
     val ConfigVersion = getString("akka.version")
 
