--- conflicted
+++ resolved
@@ -52,7 +52,6 @@
 
   import Repositories._
   lazy val jettyModuleConfig       = ModuleConfiguration("org.eclipse.jetty", sbt.DefaultMavenRepository)
-  lazy val camelJettyModuleConfig  = ModuleConfiguration("org.apache.camel", "camel-jetty", AkkaRepo)
   lazy val guiceyFruitModuleConfig = ModuleConfiguration("org.guiceyfruit", GuiceyFruitRepo)
   lazy val glassfishModuleConfig   = ModuleConfiguration("org.glassfish", GlassfishRepo)
   lazy val jbossModuleConfig       = ModuleConfiguration("org.jboss", JBossRepo)
@@ -76,7 +75,8 @@
   lazy val zookeeperModuleConfig   = ModuleConfiguration("org.apache.hadoop.zookeeper", AkkaRepo)
   lazy val protobufModuleConfig    = ModuleConfiguration("com.google.protobuf", AkkaRepo)
   lazy val zkclientModuleConfig    = ModuleConfiguration("zkclient", AkkaRepo)
-  lazy val camelModuleConfig       = ModuleConfiguration("org.apache.camel", "camel-core", AkkaRepo)
+  lazy val camelCoreModuleConfig   = ModuleConfiguration("org.apache.camel", "camel-core", AkkaRepo)
+  lazy val camelJettyModuleConfig  = ModuleConfiguration("org.apache.camel", "camel-jetty", AkkaRepo)
 
   // -------------------------------------------------------------------------------------------------------------------
   // Versions
@@ -101,21 +101,13 @@
   object Dependencies {
 
      // Compile
-<<<<<<< HEAD
+    lazy val activemq         = "org.apache.activemq"         % "activemq-core"           % "5.4.2" % "compile" // ApacheV2
     lazy val beanstalk        = "beanstalk"                   % "beanstalk_client"        % "1.4.5" //New BSD
     lazy val bookkeeper       = "org.apache.hadoop.zookeeper" % "bookkeeper"              % ZOOKEEPER_VERSION //ApacheV2
     lazy val camel_core       = "org.apache.camel"            % "camel-core"              % CAMEL_PATCH_VERSION % "compile" //ApacheV2
 
-=======
-    lazy val activemq         = "org.apache.activemq"         % "activemq-core"           % "5.4.2" % "compile" // ApacheV2
-    lazy val aopalliance      = "aopalliance"                 % "aopalliance"             % "1.0" % "compile" //Public domain
-    lazy val aspectwerkz      = "org.codehaus.aspectwerkz"    % "aspectwerkz"             % "2.2.3" % "compile" //ApacheV2
-    lazy val beanstalk        = "beanstalk"                   % "beanstalk_client"        % "1.4.5" //New BSD
-    lazy val bookkeeper       = "org.apache.hadoop.zookeeper" % "bookkeeper"              % ZOOKEEPER_VERSION //ApacheV2
-    lazy val camel_core       = "org.apache.camel"            % "camel-core"              % CAMEL_VERSION % "compile" //ApacheV2
-    lazy val camel_jetty      = "org.apache.camel"            % "camel-jetty"             % "2.7.1.1" % "compile"
+    lazy val camel_jetty      = "org.apache.camel"            % "camel-jetty"             % CAMEL_PATCH_VERSION % "compile" // ApacheV2
     lazy val camel_jms        = "org.apache.camel"            % "camel-jms"               % CAMEL_VERSION % "compile" //ApacheV2
->>>>>>> 2c0d532a
     lazy val commons_codec    = "commons-codec"               % "commons-codec"           % "1.4" % "compile" //ApacheV2
     lazy val commons_io       = "commons-io"                  % "commons-io"              % "2.0.1" % "compile" //ApacheV2
     lazy val javax_servlet_30 = "org.glassfish"               % "javax.servlet"           % JAVAX_SERVLET_VERSION % "provided" //CDDL v1
@@ -145,6 +137,7 @@
     lazy val slf4j            = "org.slf4j"                   % "slf4j-api"               % SLF4J_VERSION        // MIT
     lazy val spring_beans     = "org.springframework"         % "spring-beans"            % SPRING_VERSION % "compile" //ApacheV2
     lazy val spring_context   = "org.springframework"         % "spring-context"          % SPRING_VERSION % "compile" //ApacheV2
+
     lazy val spring_jms       = "org.springframework"         % "spring-jms"              % SPRING_VERSION % "compile" //ApacheV2
     lazy val stax_api         = "javax.xml.stream"            % "stax-api"                % "1.0-2"        % "compile" //ApacheV2
     lazy val logback          = "ch.qos.logback"              % "logback-classic"         % "0.9.28"       % "runtime" //MIT
@@ -182,7 +175,7 @@
   lazy val akka_camel             = project("akka-camel",             "akka-camel",             new AkkaCamelProject(_),                  akka_actor, akka_slf4j)
   lazy val akka_camel_typed       = project("akka-camel-typed",       "akka-camel-typed",       new AkkaCamelTypedProject(_),             akka_actor, akka_slf4j, akka_camel)
   //lazy val akka_spring            = project("akka-spring",            "akka-spring",            new AkkaSpringProject(_),                 akka_cluster, akka_camel)
-  //lazy val akka_kernel            = project("akka-kernel",            "akka-kernel",            new AkkaKernelProject(_),                 akka_cluster, akka_http, akka_slf4j, akka_camel)
+  lazy val akka_kernel            = project("akka-kernel",            "akka-kernel",            new AkkaKernelProject(_),                 akka_cluster, akka_http, akka_slf4j, akka_camel_typed)
 
   lazy val akka_sbt_plugin        = project("akka-sbt-plugin",        "akka-sbt-plugin",        new AkkaSbtPluginProject(_))
   lazy val akka_tutorials         = project("akka-tutorials",         "akka-tutorials",         new AkkaTutorialsParentProject(_),        akka_actor)
@@ -601,9 +594,6 @@
 
   class AkkaSampleFSMProject(info: ProjectInfo) extends AkkaDefaultProject(info)
 
-<<<<<<< HEAD
-  class AkkaSampleHelloProject(info: ProjectInfo) extends AkkaDefaultProject(info)
-=======
   class AkkaSampleCamelProject(info: ProjectInfo) extends AkkaDefaultProject(info) {
     val activemq      = Dependencies.activemq
     val camel_jetty   = Dependencies.camel_jetty
@@ -614,12 +604,14 @@
     override def ivyXML = {
       <dependencies>
         <exclude module="slf4j-api" />
+        <dependency org="org.apache.camel" name="camel-core" rev={CAMEL_PATCH_VERSION} />
       </dependencies>
     }
 
     override def testOptions = createTestFilter( _.endsWith("Test"))
   }
->>>>>>> 2c0d532a
+
+  class AkkaSampleHelloProject(info: ProjectInfo) extends AkkaDefaultProject(info)
 
   class AkkaSampleOsgiProject(info: ProjectInfo) extends AkkaDefaultProject(info) with BNDPlugin {
     val osgiCore = Dependencies.osgi_core
@@ -644,10 +636,8 @@
       new AkkaSampleOsgiProject(_), akka_actor)
    // lazy val akka_sample_remote = project("akka-sample-remote", "akka-sample-remote",
    //   new AkkaSampleRemoteProject(_), akka_cluster)
-
     lazy val akka_sample_camel = project("akka-sample-camel", "akka-sample-camel",
-      new AkkaSampleCamelProject(_), akka_actor, akka_camel,akka_kernel)
-
+      new AkkaSampleCamelProject(_), akka_actor, akka_kernel)
 
     lazy val publishRelease = {
       val releaseConfiguration = new DefaultPublishConfiguration(localReleaseRepository, "release", false)
